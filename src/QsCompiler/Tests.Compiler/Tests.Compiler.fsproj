﻿<Project Sdk="Microsoft.NET.Sdk">

  <Import Project="..\Common\AssemblyCommon.props" />

  <PropertyGroup>
    <TargetFramework>netcoreapp2.1</TargetFramework>
    <IsPackable>false</IsPackable>
    <AssemblyName>Tests.Microsoft.Quantum.QsCompiler</AssemblyName>
    <OutputType>Library</OutputType>
  </PropertyGroup>

  <PropertyGroup Condition="'$(Configuration)|$(Platform)'=='Debug|AnyCPU'">
    <DefineConstants>TRACE;DEBUG</DefineConstants>
  </PropertyGroup>

  <ItemGroup>
<<<<<<< HEAD
    <None Include="TestCases\ExecutionTests\Packaging.qs" />
=======
    <None Include="TestCases\Optimizer\Arithmetic_output.txt">
      <CopyToOutputDirectory>PreserveNewest</CopyToOutputDirectory>
    </None>
    <None Include="TestCases\Optimizer\FunctionEval_output.txt">
      <CopyToOutputDirectory>PreserveNewest</CopyToOutputDirectory>
    </None>
    <None Include="TestCases\Optimizer\Inlining_output.txt">
      <CopyToOutputDirectory>PreserveNewest</CopyToOutputDirectory>
    </None>
    <None Include="TestCases\Optimizer\LoopUnrolling_output.txt">
      <CopyToOutputDirectory>PreserveNewest</CopyToOutputDirectory>
    </None>
    <None Include="TestCases\Optimizer\Miscellaneous_output.txt">
      <CopyToOutputDirectory>PreserveNewest</CopyToOutputDirectory>
    </None>
    <None Include="TestCases\Optimizer\NoOp_output.txt">
      <CopyToOutputDirectory>PreserveNewest</CopyToOutputDirectory>
    </None>
    <None Include="TestCases\Optimizer\PartialEval_output.txt">
      <CopyToOutputDirectory>PreserveNewest</CopyToOutputDirectory>
    </None>
    <None Include="TestCases\Optimizer\Reordering_output.txt">
      <CopyToOutputDirectory>PreserveNewest</CopyToOutputDirectory>
    </None>
    <None Include="TestCases\Optimizer\Arithmetic_input.qs">
      <CopyToOutputDirectory>PreserveNewest</CopyToOutputDirectory>
    </None>
    <None Include="TestCases\Optimizer\FunctionEval_input.qs">
      <CopyToOutputDirectory>PreserveNewest</CopyToOutputDirectory>
    </None>
    <None Include="TestCases\Optimizer\Inlining_input.qs">
      <CopyToOutputDirectory>PreserveNewest</CopyToOutputDirectory>
    </None>
    <None Include="TestCases\Optimizer\LoopUnrolling_input.qs">
      <CopyToOutputDirectory>PreserveNewest</CopyToOutputDirectory>
    </None>
    <None Include="TestCases\Optimizer\Miscellaneous_input.qs">
      <CopyToOutputDirectory>PreserveNewest</CopyToOutputDirectory>
    </None>
    <None Include="TestCases\Optimizer\NoOp_input.qs">
      <CopyToOutputDirectory>PreserveNewest</CopyToOutputDirectory>
    </None>
    <None Include="TestCases\Optimizer\PartialEval_input.qs">
      <CopyToOutputDirectory>PreserveNewest</CopyToOutputDirectory>
    </None>
    <None Include="TestCases\Optimizer\Reordering_input.qs">
      <CopyToOutputDirectory>PreserveNewest</CopyToOutputDirectory>
    </None>
>>>>>>> e67954f6
    <None Include="TestCases\ExecutionTests\LoggingBasedTests.qs">
      <CopyToOutputDirectory>PreserveNewest</CopyToOutputDirectory>
    </None>
    <None Include="TestCases\LocalVerification.qs">
      <CopyToOutputDirectory>PreserveNewest</CopyToOutputDirectory>
    </None>
    <None Include="TestCases\General.qs">
      <CopyToOutputDirectory>PreserveNewest</CopyToOutputDirectory>
    </None>
    <None Include="TestCases\Types.qs">
      <CopyToOutputDirectory>PreserveNewest</CopyToOutputDirectory>
    </None>
    <None Include="TestCases\GlobalVerification.qs">
      <CopyToOutputDirectory>PreserveNewest</CopyToOutputDirectory>
    </None>
    <None Include="TestCases\TypeChecking.qs">
      <CopyToOutputDirectory>PreserveNewest</CopyToOutputDirectory>
    </None>
    <None Include="TestCases\FunctorGeneration.qs">
      <CopyToOutputDirectory>PreserveNewest</CopyToOutputDirectory>
    </None>
    <None Include="TestFiles\test-00.qs">
      <CopyToOutputDirectory>PreserveNewest</CopyToOutputDirectory>
    </None>
    <None Include="TestFiles\test-01.qs">
      <CopyToOutputDirectory>PreserveNewest</CopyToOutputDirectory>
    </None>
    <None Include="TestFiles\test-02.qs">
      <CopyToOutputDirectory>PreserveNewest</CopyToOutputDirectory>
    </None>
    <Compile Include="..\Common\DelaySign.fs" Link="DelaySign.fs" />
    <Compile Include="TestUtils.fs" />
    <Compile Include="TextTests.fs" />
    <Compile Include="SyntaxTests.fs" />
    <Compile Include="CompletionParsingTests.fs" />
    <Compile Include="SetupVerificationTests.fs" />
    <Compile Include="GlobalVerificationTests.fs" />
    <Compile Include="LocalVerificationTests.fs" />
    <Compile Include="TypeCheckingTests.fs" />
    <Compile Include="AutoGenerationTests.fs" />
    <Compile Include="TransformationTests.fs" />
    <Compile Include="ExecutionTests.fs" />
    <Compile Include="RegexTests.fs" />
    <Compile Include="SerializationTests.fs" />
    <Compile Include="CommandLineTests.fs" />
    <Compile Include="SymbolManagementTests.fs" />
    <Compile Include="OptimizationTests.fs" />
  </ItemGroup>

  <ItemGroup>
    <PackageReference Include="Microsoft.NET.Test.Sdk" Version="15.8.0" />
    <PackageReference Include="xunit" Version="2.4.0" />
    <PackageReference Include="xunit.runner.visualstudio" Version="2.4.0">
      <PrivateAssets>all</PrivateAssets>
      <IncludeAssets>runtime; build; native; contentfiles; analyzers</IncludeAssets>
    </PackageReference>
    <DotNetCliToolReference Include="dotnet-xunit" Version="2.3.1" />
  </ItemGroup>

  <ItemGroup>
    <ProjectReference Include="..\CommandLineTool\CommandLineTool.csproj" />
    <ProjectReference Include="..\TestTargets\Simulation\Example\Example.csproj">
      <ReferenceOutputAssembly>false</ReferenceOutputAssembly>
    </ProjectReference>
  </ItemGroup>

  <ItemGroup>
    <PackageReference Update="System.ValueTuple" Version="4.4.0" />
    <PackageReference Update="FSharp.Core" Version="4.6.2" />    
  </ItemGroup>

  <Target Name="PrepareExecutionTests" Condition="'$(DesignTimeBuild)' != 'true'" BeforeTargets="CoreCompile">
    <PropertyGroup>
      <ExecutionTarget>"$(MSBuildThisFileDirectory)..\TestTargets\Simulation\Example\bin\$(Configuration)\netcoreapp2.1\Example.dll"</ExecutionTarget>
    </PropertyGroup>
    <WriteLinesToFile File="$(OutputPath)ExecutionTarget.txt" Lines="$(ExecutionTarget)" Overwrite="true" />
  </Target>

</Project><|MERGE_RESOLUTION|>--- conflicted
+++ resolved
@@ -14,9 +14,6 @@
   </PropertyGroup>
 
   <ItemGroup>
-<<<<<<< HEAD
-    <None Include="TestCases\ExecutionTests\Packaging.qs" />
-=======
     <None Include="TestCases\Optimizer\Arithmetic_output.txt">
       <CopyToOutputDirectory>PreserveNewest</CopyToOutputDirectory>
     </None>
@@ -65,7 +62,7 @@
     <None Include="TestCases\Optimizer\Reordering_input.qs">
       <CopyToOutputDirectory>PreserveNewest</CopyToOutputDirectory>
     </None>
->>>>>>> e67954f6
+    <None Include="TestCases\ExecutionTests\Packaging.qs" />
     <None Include="TestCases\ExecutionTests\LoggingBasedTests.qs">
       <CopyToOutputDirectory>PreserveNewest</CopyToOutputDirectory>
     </None>
