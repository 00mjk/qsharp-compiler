--- conflicted
+++ resolved
@@ -13,11 +13,7 @@
   </ItemGroup>
 
   <ItemGroup>
-<<<<<<< HEAD
-    <PackageReference Include="Microsoft.Quantum.CsharpGeneration" Version="0.11.2006.1803-alpha" />
-=======
-    <PackageReference Include="Microsoft.Quantum.CsharpGeneration" Version="0.11.2006.2118-beta" />
->>>>>>> c4dedbac
+    <PackageReference Include="Microsoft.Quantum.CsharpGeneration" Version="0.11.2006.2409-alpha" />
   </ItemGroup>
 
 </Project>
