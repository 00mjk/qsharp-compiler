﻿// Copyright (c) Microsoft Corporation. All rights reserved.
// Licensed under the MIT License.

[<AutoOpen>]
[<System.Runtime.CompilerServices.Extension>]
module Microsoft.Quantum.QsCompiler.SyntaxExtensions

open System
open System.Collections.Generic
open System.Collections.Immutable
open System.Linq
open System.Runtime.CompilerServices
open Microsoft.Quantum.QsCompiler.DataTypes
open Microsoft.Quantum.QsCompiler.SyntaxTokens 
open Microsoft.Quantum.QsCompiler.SyntaxTree


let private OnTupleItems onSingle tupleName (items : ImmutableArray<'a>) = 
    if items.Length = 0 then failwith (sprintf "empty tuple in %s instance" tupleName)
    elif items.Length = 1 then items.[0] |> onSingle
    else Some (items |> Seq.toList) 


type QsInitializer with 
    
    // utils for tuple matching

    static member private OnTupleItems = OnTupleItems (fun (single : QsInitializer) -> single.TupleItems) "QsInitializer"
    member internal this.TupleItems = 
        match this.Initializer with 
        | InvalidInitializer -> None
        | QubitTupleAllocation items -> items |> QsInitializer.OnTupleItems
        | _ -> Some [this]


type ResolvedInitializer with 

    // utils for tuple matching

    static member private OnTupleItems = OnTupleItems (fun (single : ResolvedInitializer) -> single.TupleItems) "ResolvedInitializer"
    member internal this.TupleItems = 
        match this.Resolution with
        | InvalidInitializer -> None
        | QubitTupleAllocation items -> items |> ResolvedInitializer.OnTupleItems
        | _ -> Some [this]


type QsSymbol with 

    // utils for tuple matching

    static member private OnTupleItems = OnTupleItems (fun (single : QsSymbol) -> single.TupleItems) "QsSymbol"
    member internal this.TupleItems = 
        match this.Symbol with 
        | InvalidSymbol -> None
        | MissingSymbol -> Some []
        | SymbolTuple items -> items |> QsSymbol.OnTupleItems
        | _ -> Some [this]


type SymbolTuple with 

    // utils for tuple matching

    static member private OnTupleItems = OnTupleItems (fun (single : SymbolTuple) -> single.TupleItems) "SymbolTuple"
    member internal this.TupleItems = 
        match this with
        | InvalidItem -> None
        | DiscardedItem -> Some []
        | VariableNameTuple items -> items |> SymbolTuple.OnTupleItems
        | VariableName _ -> Some [this]


type ResolvedType with 

    // utils for internal use only

    member internal this.WithoutRangeInfo = 
        match this.Resolution with 
        | QsTypeKind.ArrayType bt -> bt.WithoutRangeInfo |> QsTypeKind.ArrayType 
        | QsTypeKind.Function (it, ot) -> (it.WithoutRangeInfo, ot.WithoutRangeInfo) |> QsTypeKind.Function
        | QsTypeKind.Operation ((it, ot), fs) -> ((it.WithoutRangeInfo, ot.WithoutRangeInfo), fs) |> QsTypeKind.Operation
        | QsTypeKind.TupleType ts -> (ts |> Seq.map (fun t -> t.WithoutRangeInfo)).ToImmutableArray() |> QsTypeKind.TupleType 
        | QsTypeKind.UserDefinedType udt -> {udt with Range = Null} |> QsTypeKind.UserDefinedType
        | QsTypeKind.TypeParameter tp -> {tp with Range = Null} |> QsTypeKind.TypeParameter
        | res -> res
        |> ResolvedType.New

    // utils for tuple matching

    static member private OnTupleItems = OnTupleItems (fun (single : ResolvedType) -> single.TupleItems) "ResolvedType"
    member internal this.TupleItems = 
        match this.Resolution with
        | InvalidType -> None
        | MissingType -> Some []
        | TupleType items -> items |> ResolvedType.OnTupleItems
        | _ -> Some [this]

    // utils for walking the data structure

    /// Walks the given resolved type, 
    /// and returns true if the type contains a type satisfying the given condition.
    /// Contained types are the type itself, array base types, tuple item types, 
    /// and argument and result types of functions and operations.
    /// Returns false otherwise.
    member this.Exists condition = 
        let recur (t : ResolvedType) = t.Exists condition
        match this.Resolution with 
        | _ when condition this.Resolution -> true
        | QsTypeKind.ArrayType bt -> bt |> recur
        | QsTypeKind.Function (it, ot) 
        | QsTypeKind.Operation ((it, ot), _) -> it |> recur || ot |> recur
        | QsTypeKind.TupleType ts -> ts |> Seq.map recur |> Seq.contains true
        | _ -> false

    /// Recursively applies the given function inner to the given item and  
    /// applies the given extraction function to each contained subitem of the returned type kind.
    /// Returns an enumerable of all extracted items. 
    static member private ExtractAll (inner : _ -> QsTypeKind<_,_,_,_>, extract : _ -> IEnumerable<_>) this : IEnumerable<_> = 
        let recur = ResolvedType.ExtractAll (inner, extract)
        match inner this with 
        | QsTypeKind.ArrayType bt -> bt |> recur
        | QsTypeKind.Function (it, ot) 
        | QsTypeKind.Operation ((it, ot), _) -> (it |> recur).Concat (ot |> recur)
        | QsTypeKind.TupleType ts -> ts |> Seq.collect recur 
        | _ -> Enumerable.Empty()
        |> (extract this).Concat

    /// Walks the given resolved type, 
    /// and applies the given extraction function to each contained type, 
    /// including array base types, tuple item types, and argument and result types of functions and operations.
    /// Returns an enumerable of all extracted return values. 
    member this.ExtractAll (extract : _ -> IEnumerable<_>) : IEnumerable<_> = 
        let inner (t : ResolvedType) = t.Resolution
        ResolvedType.ExtractAll (inner, (inner >> extract)) this


type QsType with 

    // utils for tuple matching

    static member private OnTupleItems = OnTupleItems (fun (single : QsType) -> single.TupleItems) "QsType"
    member internal this.TupleItems = 
        match this.Type with
        | InvalidType -> None
        | MissingType -> Some []
        | TupleType items -> items |> QsType.OnTupleItems
        | _ -> Some [this]

    // utils for walking the data structure

    /// Walks the given QsType, 
    /// and applies the given extraction function to each contained type.
    /// Returns an enumerable of all extracted types. 
    member public this.ExtractAll (extract : _ -> IEnumerable<_>) = 
        let inner (t : QsType) = t.Type
        ResolvedType.ExtractAll (inner, extract) this


type TypedExpression with 

    // utils for tuple matching

    static member private OnTupleItems = OnTupleItems (fun (single : TypedExpression) -> single.TupleItems) "TypedExpression"
    member internal this.TupleItems = 
        match this.Expression with
        | InvalidExpr -> None
        | MissingExpr -> Some []
        | ValueTuple items -> items |> TypedExpression.OnTupleItems
        | _ -> Some [this]

    // utils for walking the data structure

    /// Returns true if the expression contains any missing expression.
    /// Returns false otherwise.
    static member public ContainsMissing (ex : TypedExpression) =
        // we only need to check for top-level missing items
        match ex.TupleItems with
        | Some items when items.Length > 1 -> items |> List.exists TypedExpression.ContainsMissing
        | Some [] -> true
        | _ -> false

    /// Returns true if the expression is a call-like expression, and the arguments contain a missing expression.
    /// Returns false otherwise.
    static member public IsPartialApplication kind =
        match kind with
        | CallLikeExpression (_, args) -> args |> TypedExpression.ContainsMissing
        | _ -> false

<<<<<<< HEAD

    /// Recursively traverses an expression by first applying a function "mapper" to modify the expression,
    /// then by finding all the subexpressions of the expression, then by applying MapFold to each subexpression,
    /// then combining all the results with the "folder" function. Returns the output of the "folder" function.
    /// Is used as a general way to traverse any expression, simplifying the code for the Exists and ExtractAll functions.
    static member public MapFold (mapper: 'E -> QsExpressionKind<'E, _, _>) (folder : 'A seq -> 'E -> 'A) (expr: 'E): 'A =
        let subExprs =
            match mapper expr with
            | NEG ex                             
            | BNOT ex                            
            | NOT ex                             
            | AdjointApplication ex              
            | ControlledApplication ex           
            | UnwrapApplication ex               
            | NewArray (_, ex)                   -> [ex] :> seq<_>
            | ADD (lhs,rhs)                      
            | SUB (lhs,rhs)                      
            | MUL (lhs,rhs)                      
            | DIV (lhs,rhs)                      
            | LT (lhs,rhs)                       
            | LTE (lhs,rhs)                      
            | GT (lhs,rhs)                       
            | GTE (lhs,rhs)                      
            | POW (lhs,rhs)                      
            | MOD (lhs,rhs)                      
            | LSHIFT (lhs,rhs)                   
            | RSHIFT (lhs,rhs)                   
            | BOR (lhs,rhs)                      
            | BAND (lhs,rhs)                     
            | BXOR (lhs,rhs)                     
            | AND (lhs,rhs)                      
            | OR (lhs,rhs)                       
            | EQ (lhs,rhs)                       
            | NEQ (lhs,rhs)                      
            | RangeLiteral (lhs, rhs)            
            | ArrayItem (lhs, rhs)               
            | CallLikeExpression (lhs,rhs)       -> upcast [lhs; rhs]
            | CONDITIONAL(cond, ifTrue, ifFalse) -> upcast [cond; ifTrue; ifFalse]
            | StringLiteral (_,items)            
            | ValueTuple items                   
            | ValueArray items                   -> upcast items
            | _                                  -> Seq.empty
        folder (Seq.map (TypedExpression.MapFold mapper folder) subExprs) expr
=======
    /// Returns true if the expression kind does not contain any inner expressions. 
    static member private IsAtomic (kind : QsExpressionKind<'E, _, _>) = 
        match kind with
        | UnitValue
        | Identifier _ 
        | IntLiteral _
        | BigIntLiteral _ 
        | DoubleLiteral _ 
        | BoolLiteral _ 
        | ResultLiteral _ 
        | PauliLiteral _ 
        | MissingExpr
        | InvalidExpr -> true
        | _ -> false
>>>>>>> b25d0470

    /// Returns true if the expression contains a sub-expression satisfying the given condition.
    /// Returns false otherwise.
    member public this.Exists (condition : TypedExpression -> bool) =
<<<<<<< HEAD
        this |> TypedExpression.MapFold (fun ex -> ex.Expression) (fun sub ex ->
            condition ex || Seq.exists id sub)
=======
        condition this || this.Expression |> function
            | NEG ex                            
            | BNOT ex                           
            | NOT ex  
            | AdjointApplication ex             
            | ControlledApplication ex          
            | UnwrapApplication ex 
            | NamedItem (ex, _)
            | NewArray (_, ex)                        -> ex.Exists condition
            | ADD (lhs,rhs)                     
            | SUB (lhs,rhs)                     
            | MUL (lhs,rhs)                     
            | DIV (lhs,rhs)                     
            | LT (lhs,rhs)                      
            | LTE (lhs,rhs)                     
            | GT (lhs,rhs)                      
            | GTE (lhs,rhs)                     
            | POW (lhs,rhs)                     
            | MOD (lhs,rhs)                     
            | LSHIFT (lhs,rhs)                  
            | RSHIFT (lhs,rhs)                  
            | BOR (lhs,rhs)                     
            | BAND (lhs,rhs)                    
            | BXOR (lhs,rhs)                    
            | AND (lhs,rhs)                     
            | OR (lhs,rhs)                      
            | EQ (lhs,rhs)                      
            | NEQ (lhs,rhs)
            | RangeLiteral (lhs, rhs)    
            | ArrayItem (lhs, rhs)              
            | CallLikeExpression (lhs,rhs)            -> lhs.Exists condition || rhs.Exists condition
            | CopyAndUpdate(ex1, ex2, ex3)
            | CONDITIONAL(ex1, ex2, ex3)              -> ex1.Exists condition || ex2.Exists condition || ex3.Exists condition
            | StringLiteral (_,items)            
            | ValueTuple items                  
            | ValueArray items                        -> items |> Seq.map (fun item -> item.Exists condition) |> Seq.contains true 
            | kind when TypedExpression.IsAtomic kind -> false
            | _  -> NotImplementedException "missing implementation for the given expression kind" |> raise
>>>>>>> b25d0470

    /// Recursively applies the given function inner to the given item and  
    /// applies the given extraction function to each contained subitem of the returned expression kind.
    /// Returns an enumerable of all extracted items. 
<<<<<<< HEAD
    static member private ExtractAll (inner : 'E -> QsExpressionKind<'E, _, _>, extract : _ -> seq<_>) (this : 'E) : seq<_> =
        this |> TypedExpression.MapFold inner (fun sub ex ->
            Seq.append (extract ex) (Seq.concat sub))
=======
    static member private ExtractAll (inner : 'E -> QsExpressionKind<'E, _, _>, extract : _ -> IEnumerable<_>) (this : 'E) : IEnumerable<_> = 
        let recur = TypedExpression.ExtractAll (inner, extract)
        match inner this with 
        | NEG ex                            
        | BNOT ex                           
        | NOT ex  
        | AdjointApplication ex             
        | ControlledApplication ex          
        | UnwrapApplication ex  
        | NamedItem (ex, _)
        | NewArray (_, ex)                        -> ex |> recur
        | ADD (lhs,rhs)                     
        | SUB (lhs,rhs)                     
        | MUL (lhs,rhs)                     
        | DIV (lhs,rhs)                     
        | LT (lhs,rhs)                      
        | LTE (lhs,rhs)                     
        | GT (lhs,rhs)                      
        | GTE (lhs,rhs)                     
        | POW (lhs,rhs)                     
        | MOD (lhs,rhs)                     
        | LSHIFT (lhs,rhs)                  
        | RSHIFT (lhs,rhs)                  
        | BOR (lhs,rhs)                     
        | BAND (lhs,rhs)                    
        | BXOR (lhs,rhs)                    
        | AND (lhs,rhs)                     
        | OR (lhs,rhs)                      
        | EQ (lhs,rhs)                      
        | NEQ (lhs,rhs)
        | RangeLiteral (lhs, rhs)    
        | ArrayItem (lhs, rhs)              
        | CallLikeExpression (lhs,rhs)            -> (lhs |> recur).Concat (rhs |> recur)
        | CopyAndUpdate(ex1, ex2, ex3)
        | CONDITIONAL(ex1, ex2, ex3)              -> ((ex1 |> recur).Concat (ex2 |> recur)).Concat (ex3 |> recur)
        | StringLiteral (_,items)            
        | ValueTuple items                  
        | ValueArray items                        -> items |> Seq.collect recur
        | kind when TypedExpression.IsAtomic kind -> Seq.empty
        | _  -> NotImplementedException "missing implementation for the given expression kind" |> raise
        |> (extract this).Concat
>>>>>>> b25d0470

    /// Walks the given expression, 
    /// and applies the given extraction function to each contained expression.
    /// Returns an enumerable of all extracted expressions. 
    member public this.ExtractAll (extract : _ -> seq<_>) = 
        let inner (ex : TypedExpression) = ex.Expression
        TypedExpression.ExtractAll (inner, extract) this


type QsExpression with 

    // utils for tuple matching

    static member private OnTupleItems = OnTupleItems (fun (single : QsExpression) -> single.TupleItems) "QsExpression"
    member internal this.TupleItems = 
        match this.Expression with
        | InvalidExpr -> None
        | MissingExpr -> Some []
        | ValueTuple items -> items |> QsExpression.OnTupleItems
        | _ -> Some [this]

    // utils for walking the data structure

    /// Walks the given QsExpression, 
    /// and applies the given extraction function to each contained expression.
    /// Returns an enumerable of all extracted expressions. 
    member public this.ExtractAll (extract : _ -> seq<_>) = 
        let inner (ex : QsExpression) = ex.Expression
        TypedExpression.ExtractAll (inner, extract) this


type QsStatement with

    /// Recursively traverses a statement by first applying a function "mapper" to modify the statement,
    /// then by finding all the substatements of the statement, then by applying MapFold to each substatement,
    /// then combining all the results with the "folder" function. Returns the output of the "folder" function.
    /// Is used as a general way to traverse any statement, simplifying the code for the BaseStatements function.
    static member public Fold folder stmt =
        let subStmts =
            match stmt.Statement with
            | QsExpressionStatement _
            | QsReturnStatement _
            | QsFailStatement _
            | QsVariableDeclaration _
            | QsValueUpdate _ -> Seq.empty
            | QsConditionalStatement s ->
                (Seq.append
                    (s.ConditionalBlocks |> Seq.collect (fun (_, b) -> b.Body.Statements))
                    (match s.Default with Null -> Seq.empty | Value v -> upcast v.Body.Statements))
            | QsForStatement s -> upcast s.Body.Statements
            | QsWhileStatement s -> upcast s.Body.Statements
            | QsRepeatStatement s -> Seq.append s.RepeatBlock.Body.Statements s.FixupBlock.Body.Statements
            | QsQubitScope s -> upcast s.Body.Statements
            | QsScopeStatement s -> upcast s.Body.Statements
        folder (Seq.map (QsStatement.Fold folder) subStmts) stmt

    /// Returns true if the statement has a sub-statement satisfying the given condition.
    /// Returns false otherwise.
    static member public Exists condition =
        QsStatement.Fold (fun sub stmt -> condition stmt || Seq.exists id sub)

    /// Walks the given statement, and applies the given extraction function to each sub-statement.
    /// Returns a sequence of all extracted values.
    static member public ExtractAll extract =
        QsStatement.Fold (fun sub stmt -> Seq.append (extract stmt) (Seq.concat sub))


type QsTuple<'I> with 

    member this.ResolveWith getType = 
        let rec resolveInner = function 
            | QsTuple items -> (items |> Seq.map resolveInner).ToImmutableArray() |> TupleType |> ResolvedType.New
            | QsTupleItem item -> getType item
        match this with 
        | QsTuple items when items.Length = 0 -> UnitType |> ResolvedType.New 
        | _ -> resolveInner this

    /// Returns an enumerable of all contained tuple items. 
    member public this.Items = 
        let rec extractAll = function
            | QsTuple items -> items |> Seq.collect extractAll
            | QsTupleItem item -> seq { yield item } 
        this |> extractAll


// active pattern for tuple matching

 // not the nicest solution, but unfortunatly type extensions cannot be used to satisfy member constraints...
 // the box >> unbox below is used to cast the value to the inferred type of 'T
let private TupleItems<'T when 'T :> ITuple> (arg: 'T): 'T list option =
    let cast a = box >> unbox |> List.map |> Option.map <| a
    match box arg with
    | :? QsExpression               as arg -> cast arg.TupleItems
    | :? TypedExpression            as arg -> cast arg.TupleItems
    | :? QsType                     as arg -> cast arg.TupleItems
    | :? ResolvedType               as arg -> cast arg.TupleItems
    | :? QsInitializer              as arg -> cast arg.TupleItems
    | :? ResolvedInitializer        as arg -> cast arg.TupleItems
    // TODO: can be made an ITuple again once empty symbol tuples are no longer valid for functor specialiations...
    //| :? QsSymbol                   as arg -> arg.TupleItems |> Option.map (List.map box)
    | :? SymbolTuple                as arg -> cast arg.TupleItems
    | _ -> InvalidOperationException("no extension provided for tuple matching of the given ITuple object") |> raise

let (| Item | _ |) arg =         
    match TupleItems arg with
    | Some [item] -> Some item
    | _ -> None

let (| Tuple | _ |) arg =         
    match TupleItems arg with
    | Some items when items.Length > 1 -> Some items
    | _ -> None

let (| Missing | _ |) arg = 
    match TupleItems arg with
    | Some [] -> Some Missing
    | _ -> None


// look-up for udt and global callables

[<Extension>]
let GlobalTypeResolutions (syntaxTree : IEnumerable<QsNamespace>) = 
    let types =
        syntaxTree |> Seq.collect (fun ns -> ns.Elements |> Seq.choose (function
        | QsCustomType t -> Some (t.FullName, t)
        | _ -> None))
    types.ToImmutableDictionary(fst, snd)

[<Extension>]
let GlobalCallableResolutions (syntaxTree : IEnumerable<QsNamespace>) = 
    let callables =
        syntaxTree |> Seq.collect (fun ns -> ns.Elements |> Seq.choose (function
        | QsCallable c -> Some (c.FullName, c)
        | _ -> None))
    callables.ToImmutableDictionary(fst, snd)
    <|MERGE_RESOLUTION|>--- conflicted
+++ resolved
@@ -180,14 +180,27 @@
         | Some [] -> true
         | _ -> false
 
+    /// Returns true if the expression kind does not contain any inner expressions. 
+    static member private IsAtomic (kind : QsExpressionKind<'E, _, _>) = 
+        match kind with
+        | UnitValue
+        | Identifier _ 
+        | IntLiteral _
+        | BigIntLiteral _ 
+        | DoubleLiteral _ 
+        | BoolLiteral _ 
+        | ResultLiteral _ 
+        | PauliLiteral _ 
+        | MissingExpr
+        | InvalidExpr -> true
+        | _ -> false
+
     /// Returns true if the expression is a call-like expression, and the arguments contain a missing expression.
     /// Returns false otherwise.
     static member public IsPartialApplication kind =
         match kind with
         | CallLikeExpression (_, args) -> args |> TypedExpression.ContainsMissing
         | _ -> false
-
-<<<<<<< HEAD
 
     /// Recursively traverses an expression by first applying a function "mapper" to modify the expression,
     /// then by finding all the subexpressions of the expression, then by applying MapFold to each subexpression,
@@ -229,127 +242,27 @@
             | StringLiteral (_,items)            
             | ValueTuple items                   
             | ValueArray items                   -> upcast items
-            | _                                  -> Seq.empty
+            | kind when TypedExpression.IsAtomic kind -> Seq.empty
+            | _  -> NotImplementedException "missing implementation for the given expression kind" |> raise
         folder (Seq.map (TypedExpression.MapFold mapper folder) subExprs) expr
-=======
-    /// Returns true if the expression kind does not contain any inner expressions. 
-    static member private IsAtomic (kind : QsExpressionKind<'E, _, _>) = 
-        match kind with
-        | UnitValue
-        | Identifier _ 
-        | IntLiteral _
-        | BigIntLiteral _ 
-        | DoubleLiteral _ 
-        | BoolLiteral _ 
-        | ResultLiteral _ 
-        | PauliLiteral _ 
-        | MissingExpr
-        | InvalidExpr -> true
-        | _ -> false
->>>>>>> b25d0470
 
     /// Returns true if the expression contains a sub-expression satisfying the given condition.
     /// Returns false otherwise.
     member public this.Exists (condition : TypedExpression -> bool) =
-<<<<<<< HEAD
         this |> TypedExpression.MapFold (fun ex -> ex.Expression) (fun sub ex ->
             condition ex || Seq.exists id sub)
-=======
-        condition this || this.Expression |> function
-            | NEG ex                            
-            | BNOT ex                           
-            | NOT ex  
-            | AdjointApplication ex             
-            | ControlledApplication ex          
-            | UnwrapApplication ex 
-            | NamedItem (ex, _)
-            | NewArray (_, ex)                        -> ex.Exists condition
-            | ADD (lhs,rhs)                     
-            | SUB (lhs,rhs)                     
-            | MUL (lhs,rhs)                     
-            | DIV (lhs,rhs)                     
-            | LT (lhs,rhs)                      
-            | LTE (lhs,rhs)                     
-            | GT (lhs,rhs)                      
-            | GTE (lhs,rhs)                     
-            | POW (lhs,rhs)                     
-            | MOD (lhs,rhs)                     
-            | LSHIFT (lhs,rhs)                  
-            | RSHIFT (lhs,rhs)                  
-            | BOR (lhs,rhs)                     
-            | BAND (lhs,rhs)                    
-            | BXOR (lhs,rhs)                    
-            | AND (lhs,rhs)                     
-            | OR (lhs,rhs)                      
-            | EQ (lhs,rhs)                      
-            | NEQ (lhs,rhs)
-            | RangeLiteral (lhs, rhs)    
-            | ArrayItem (lhs, rhs)              
-            | CallLikeExpression (lhs,rhs)            -> lhs.Exists condition || rhs.Exists condition
-            | CopyAndUpdate(ex1, ex2, ex3)
-            | CONDITIONAL(ex1, ex2, ex3)              -> ex1.Exists condition || ex2.Exists condition || ex3.Exists condition
-            | StringLiteral (_,items)            
-            | ValueTuple items                  
-            | ValueArray items                        -> items |> Seq.map (fun item -> item.Exists condition) |> Seq.contains true 
-            | kind when TypedExpression.IsAtomic kind -> false
-            | _  -> NotImplementedException "missing implementation for the given expression kind" |> raise
->>>>>>> b25d0470
 
     /// Recursively applies the given function inner to the given item and  
     /// applies the given extraction function to each contained subitem of the returned expression kind.
     /// Returns an enumerable of all extracted items. 
-<<<<<<< HEAD
     static member private ExtractAll (inner : 'E -> QsExpressionKind<'E, _, _>, extract : _ -> seq<_>) (this : 'E) : seq<_> =
         this |> TypedExpression.MapFold inner (fun sub ex ->
             Seq.append (extract ex) (Seq.concat sub))
-=======
-    static member private ExtractAll (inner : 'E -> QsExpressionKind<'E, _, _>, extract : _ -> IEnumerable<_>) (this : 'E) : IEnumerable<_> = 
-        let recur = TypedExpression.ExtractAll (inner, extract)
-        match inner this with 
-        | NEG ex                            
-        | BNOT ex                           
-        | NOT ex  
-        | AdjointApplication ex             
-        | ControlledApplication ex          
-        | UnwrapApplication ex  
-        | NamedItem (ex, _)
-        | NewArray (_, ex)                        -> ex |> recur
-        | ADD (lhs,rhs)                     
-        | SUB (lhs,rhs)                     
-        | MUL (lhs,rhs)                     
-        | DIV (lhs,rhs)                     
-        | LT (lhs,rhs)                      
-        | LTE (lhs,rhs)                     
-        | GT (lhs,rhs)                      
-        | GTE (lhs,rhs)                     
-        | POW (lhs,rhs)                     
-        | MOD (lhs,rhs)                     
-        | LSHIFT (lhs,rhs)                  
-        | RSHIFT (lhs,rhs)                  
-        | BOR (lhs,rhs)                     
-        | BAND (lhs,rhs)                    
-        | BXOR (lhs,rhs)                    
-        | AND (lhs,rhs)                     
-        | OR (lhs,rhs)                      
-        | EQ (lhs,rhs)                      
-        | NEQ (lhs,rhs)
-        | RangeLiteral (lhs, rhs)    
-        | ArrayItem (lhs, rhs)              
-        | CallLikeExpression (lhs,rhs)            -> (lhs |> recur).Concat (rhs |> recur)
-        | CopyAndUpdate(ex1, ex2, ex3)
-        | CONDITIONAL(ex1, ex2, ex3)              -> ((ex1 |> recur).Concat (ex2 |> recur)).Concat (ex3 |> recur)
-        | StringLiteral (_,items)            
-        | ValueTuple items                  
-        | ValueArray items                        -> items |> Seq.collect recur
-        | kind when TypedExpression.IsAtomic kind -> Seq.empty
-        | _  -> NotImplementedException "missing implementation for the given expression kind" |> raise
-        |> (extract this).Concat
->>>>>>> b25d0470
 
     /// Walks the given expression, 
     /// and applies the given extraction function to each contained expression.
     /// Returns an enumerable of all extracted expressions. 
-    member public this.ExtractAll (extract : _ -> seq<_>) = 
+    member public this.ExtractAll (extract : _ -> IEnumerable<_>) = 
         let inner (ex : TypedExpression) = ex.Expression
         TypedExpression.ExtractAll (inner, extract) this
 
@@ -371,7 +284,7 @@
     /// Walks the given QsExpression, 
     /// and applies the given extraction function to each contained expression.
     /// Returns an enumerable of all extracted expressions. 
-    member public this.ExtractAll (extract : _ -> seq<_>) = 
+    member public this.ExtractAll (extract : _ -> IEnumerable<_>) = 
         let inner (ex : QsExpression) = ex.Expression
         TypedExpression.ExtractAll (inner, extract) this
 
@@ -396,6 +309,7 @@
                     (match s.Default with Null -> Seq.empty | Value v -> upcast v.Body.Statements))
             | QsForStatement s -> upcast s.Body.Statements
             | QsWhileStatement s -> upcast s.Body.Statements
+            | QsConjugation s -> Seq.append s.OuterTransformation.Body.Statements s.InnerTransformation.Body.Statements // FIXME: not sure this folder makes sense...
             | QsRepeatStatement s -> Seq.append s.RepeatBlock.Body.Statements s.FixupBlock.Body.Statements
             | QsQubitScope s -> upcast s.Body.Statements
             | QsScopeStatement s -> upcast s.Body.Statements
